/*
 * Author: LiangHuDream
 * Date: 2025-04-29
 * Copyright © 2025 LiangHuDream. All rights reserved.
 * License: MIT (See LICENSE file)
 */
#include "my_template.hpp"

<<<<<<< HEAD
=======
<<<<<<< HEAD
=======
>>>>>>> c8d40fb9
template<typename T>
void MyTemplate<T>::print(T value) {
    std::cout<< "Value:" << value << std::endl;
}

<<<<<<< HEAD
=======
>>>>>>> 5c5f85d3f4370fe763d280b409307715752137a3
>>>>>>> c8d40fb9
template class MyTemplate<int>;
template class MyTemplate<double>;<|MERGE_RESOLUTION|>--- conflicted
+++ resolved
@@ -6,19 +6,5 @@
  */
 #include "my_template.hpp"
 
-<<<<<<< HEAD
-=======
-<<<<<<< HEAD
-=======
->>>>>>> c8d40fb9
-template<typename T>
-void MyTemplate<T>::print(T value) {
-    std::cout<< "Value:" << value << std::endl;
-}
-
-<<<<<<< HEAD
-=======
->>>>>>> 5c5f85d3f4370fe763d280b409307715752137a3
->>>>>>> c8d40fb9
 template class MyTemplate<int>;
 template class MyTemplate<double>;