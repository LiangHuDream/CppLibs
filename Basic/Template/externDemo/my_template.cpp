/*
 * Author: LiangHuDream
 * Date: 2025-04-29
 * Copyright © 2025 LiangHuDream. All rights reserved.
 * License: MIT (See LICENSE file)
 */
#include "my_template.hpp"

<<<<<<< HEAD
=======
template<typename T>
void MyTemplate<T>::print(T value) {
    std::cout<< "Value:" << value << std::endl;
}

>>>>>>> 5c5f85d3
template class MyTemplate<int>;
template class MyTemplate<double>;<|MERGE_RESOLUTION|>--- conflicted
+++ resolved
@@ -6,13 +6,10 @@
  */
 #include "my_template.hpp"
 
-<<<<<<< HEAD
-=======
 template<typename T>
 void MyTemplate<T>::print(T value) {
     std::cout<< "Value:" << value << std::endl;
 }
 
->>>>>>> 5c5f85d3
 template class MyTemplate<int>;
 template class MyTemplate<double>;